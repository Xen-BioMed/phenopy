--- conflicted
+++ resolved
@@ -168,25 +168,14 @@
             return record_a['record_id'], record_b['record_id'], str(float(intersection) / union)
 
         elif self.scoring_method == 'word2vec':
-<<<<<<< HEAD
-=======
-
->>>>>>> 83eb45a5
             in_vocab_terms_a = [x for x in terms_a if x in self.word_vectors.vocab]
             in_vocab_terms_b = [x for x in terms_b if x in self.word_vectors.vocab]
 
             if in_vocab_terms_a and in_vocab_terms_b:
-<<<<<<< HEAD
-                return record_a['record_id'], record_b['record_id'], self.word_vectors.n_similarity(in_vocab_terms_a, in_vocab_terms_b)
-            else:
-                return record_a['record_id'], record_b['record_id'], 0.0
-=======
-
                 return self.word_vectors.n_similarity(in_vocab_terms_a, in_vocab_terms_b)
             else:
                 return 0.0
 
->>>>>>> 83eb45a5
 
         # calculate weights for record_a and record_b
         weights_a = record_a['weights'].copy() if record_a['weights'] is not None else []
