--- conflicted
+++ resolved
@@ -98,26 +98,6 @@
 if not os.path.isfile(os.path.join(config_directory, 'phenosim.ini')):
     config = configparser.ConfigParser()
     config['hpo'] = {
-
-<<<<<<< HEAD
-# set defaults
-config.read_dict({
-    'hpo': {
-        'obo_file': os.path.join(
-            data_directory,
-            'hp.obo',
-        ),
-        'pheno2genes_file': os.path.join(
-            data_directory,
-            'phenotype_to_genes.txt',
-        ),
-        'hpo_pickle': os.path.join(
-            data_directory,
-            'hpo_network.pickle',
-        ),
-    },
-})
-=======
             'obo_file': os.path.join(
                 data_directory,
                 'hp.obo',
@@ -134,7 +114,6 @@
     with open(os.path.join(config_directory, 'phenosim.ini'), 'w') as configfile:
         logger.info('writing config file to: %s '%config_directory)
         config.write(configfile)
->>>>>>> c2e90d9a
 
 # log project and version
 logger.info(f'{__project__} {__version__}')
